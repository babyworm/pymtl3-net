--- conflicted
+++ resolved
@@ -104,10 +104,7 @@
       # if i % ncols == ncols - 1:
       #   s.routers[i].send[EAST].method.method = lambda s: None
       #   s.routers[i].send[EAST].rdy.method    = lambda s: False
-<<<<<<< HEAD
-=======
 
->>>>>>> 5b6e2df5
       if i // ncols == 0:
         s.routers[i].send[ SOUTH ] //= s.dangling_q_s[ i % ncols ].recv
 
